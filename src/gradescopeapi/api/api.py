import io
from fastapi import Depends, FastAPI, HTTPException, status, UploadFile, File
from typing import Dict, List
import requests
import os
from gradescopeapi._config.config import (
<<<<<<< HEAD
    AssignmentUpload,
    ExtensionData,
=======
>>>>>>> b06cab18
    LoginRequestModel,
    CourseID,
    AssignmentID,
    StudentSubmission,
    AssignmentDates,
<<<<<<< HEAD
    UpdateExtensionData
)
from gradescopeapi.classes.account import Account
from gradescopeapi.classes.assignments import Assignment, update_assignment_date
from gradescopeapi.classes.connection import GSConnection
from gradescopeapi.classes.extensions import get_extensions, update_student_extension
from gradescopeapi.classes.upload import upload_assignment
=======
    ExtensionData,
    UpdateExtensionData,
    AssignmentUpload,
)
from gradescopeapi._classes._connection import GSConnection
from gradescopeapi._classes._account import Account
from gradescopeapi._classes._assignments import Assignment, update_assignment_date
from gradescopeapi._classes._extensions import (
    get_extensions,
    update_student_extension,
)
from gradescopeapi._classes._upload import upload_assignment
>>>>>>> b06cab18

app = FastAPI()

# Create instance of GSConnection, to be used where needed
connection = GSConnection()
<<<<<<< HEAD


=======


>>>>>>> b06cab18
def get_gs_connection():
    """
    Returns the GSConnection instance

    Returns:
        connection (GSConnection): an instance of the GSConnection class,
            containing the session object used to make HTTP requests,
            a boolean defining True/False if the user is logged in, and
            the user's Account object.
    """
    return connection
<<<<<<< HEAD


=======


>>>>>>> b06cab18
def get_gs_connection_session():
    """
    Returns session of the the GSConnection instance

    Returns:
        connection.session (GSConnection.session): an instance of the GSConnection class' session object used to make HTTP requests
    """
    return connection.session


def get_account():
    """
    Returns the user's Account object

    Returns:
        Account (Account): an instance of the Account class, containing
            methods for interacting with the user's courses and assignments.
    """
    return Account(session=get_gs_connection_session)


@app.get("/")
def root():
    return {"message": "Hello World"}


@app.post("/login", name="login")
def login(
    login_data: LoginRequestModel,
    gs_connection: GSConnection = Depends(get_gs_connection),
):
    """Login to Gradescope, with correct credentials

    Args:
        username (str): email address of user attempting to log in
        password (str): password of user attempting to log in

    Raises:
        HTTPException: If the request to login fails, with a 404 Unauthorized Error status code and the error message "Account not found".
    """
<<<<<<< HEAD
    user_email = login_data.email
    password = login_data.password
=======
    user_email = os.getenv("USER_EMAIL")
    password = os.getenv("PASSWORD")
>>>>>>> b06cab18

    try:
        connection.login(user_email, password)
        return {"message": "Login successful", "status_code": status.HTTP_200_OK}
    except ValueError as e:
        raise HTTPException(status_code=404, detail=f"Account not found. Error {e}")


@app.post("/courses", response_model=Dict[str, Dict[str, Dict]])
def get_courses(account: Account = Depends(get_account)):
    """Get all courses for the user

    Args:
        account (Account): Account object containing the user's courses

    Returns:
        dict: dictionary of dictionaries

    Raises:
        HTTPException: If the request to get courses fails, with a 500 Internal Server Error status code and the error message.
    """
    try:
        course_list = account.get_courses()
        return course_list
    except RuntimeError as e:
        raise HTTPException(status_code=500, detail=str(e))


@app.post("/course_users", response_model=List[str])
def get_course_users(course_id: str, account: Account = Depends(get_account)):
    """Get all users for a course

    Args:
        course_id (str): ID of the course

    Returns:
        list: list of user emails

    Raises:
        HTTPException: If the request to get course users fails, with a 500 Internal Server Error status code and the error message.
    """
    try:
        course_users = account.get_course_users(course_id)
        return course_users
    except RuntimeError as e:
        raise HTTPException(
            status_code=500, detail=f"Failed to get course users. Error {e}"
        )


@app.post("/assignments", response_model=List[Assignment])
def get_assignments(course_id: CourseID, account: Account = Depends(get_account)):
    """Get all assignments for a course

    Args:
        course_id (str): ID of the course

    Returns:
        list: list of Assignment objects

    Raises:
        HTTPException: If the request to get assignments fails, with a 500 Internal Server Error status code and the error message.
    """
    try:
        assignment_list = account.get_assignments(course_id.course_id)
        return assignment_list
    except RuntimeError as e:
        raise HTTPException(
            status_code=500, detail=f"Failed to get assignments. Error: {e}"
        )


@app.post("/assignment_submissions", response_model=Dict[str, List[str]])
def get_assignment_submissions(
    assignment_id: AssignmentID, account: Account = Depends(get_account)
):
    """Get all assignment submissions for an assignment

    Args:
        assignment_id (AssignmentID): ID of the assignment

    Returns:
        dict: dictionary containing a list of student emails and their corresponding submission IDs

    Raises:
        HTTPException: If the request to get assignment submissions fails, with a 500 Internal Server Error status code and the error message.
    """
    try:
        assignment_submissions = account.get_assignment_submissions(
            assignment_id.course_id, assignment_id.assignment_id
        )
        return assignment_submissions
    except RuntimeError as e:
        raise HTTPException(
            status_code=500, detail=f"Failed to get assignment submissions. Error: {e}"
        )


@app.post("/assignment_submission", response_model=List[str])
def get_student_assignment_submission(
    student_submission: StudentSubmission, account: Account = Depends(get_account)
):
    """Get a student's assignment submission. ONLY FOR INSTRUCTORS.

    Args:
        student_submission (StudentSubmission): ID of the assignment and student email

    Returns:
        list: list of file names for the student's submission

    Raises:
        HTTPException: If the request to get assignment submission fails, with a 500 Internal Server Error status code and the error message.
    """
    try:
<<<<<<< HEAD
        student_submission = account.get_assignment_submission(
=======
        student_submissions = account.get_assignment_submission(
>>>>>>> b06cab18
            student_submission.student_email,
            student_submission.course_id,
            student_submission.assignment_id,
        )
<<<<<<< HEAD
        return student_submission
=======
        return student_submissions
>>>>>>> b06cab18
    except RuntimeError as e:
        raise HTTPException(
            status_code=500, detail=f"Failed to get assignment submission. Error: {e}"
        )


@app.post("/assignments/update_dates")
def update_assignment_dates(
    assignment_dates: AssignmentDates,
    session: requests.Session = Depends(get_gs_connection_session),
):
    """
    Update the release and due dates for an assignment.

    Args:
        assignment_dates (AssignmentDates): Pydantic model containing the course_id, assignment_id, release_date, due_date, and late_due_date.
        session (requests.Session, optional): The session object used for making HTTP requests.
            Defaults to the session instance provided by the get_session dependency.

    Returns:
        dict: A dictionary with a "message" key indicating if the assignment dates were updated successfully.

    Raises:
        HTTPException: If the assignment dates update fails, with a 400 Bad Request status code and the error message "Failed to update assignment dates".
    """
    try:
        success = update_assignment_date(
            session=session,
            course_id=assignment_dates.course_id,
            assignment_id=assignment_dates.assignment_id,
            release_date=assignment_dates.release_date,
            due_date=assignment_dates.due_date,
            late_due_date=assignment_dates.late_due_date,
        )
        if success:
            return {
                "message": "Assignment dates updated successfully",
                "status_code": status.HTTP_200_OK,
            }
        else:
            raise HTTPException(
                status_code=400, detail="Failed to update assignment dates"
            )
    except Exception as e:
        raise HTTPException(status_code=500, detail=str(e))


@app.post("/assignments/extensions", response_model=dict)
def get_assignment_extensions(
    extension_data: ExtensionData,
    session: requests.Session = Depends(get_gs_connection_session),
):
    """
    Get all extensions for an assignment.

    Args:
        extension_data (ExtensionData): Pydantic model containing the course_id and assignment_id.
        session (requests.Session, optional): The session object used for making HTTP requests.
            Defaults to the session instance provided by the get_session dependency.

    Returns:
        dict: A dictionary containing the extensions, where the keys are user IDs and the values are Extension objects.

    Raises:
        HTTPException: If the request to get extensions fails, with a 500 Internal Server Error status code and the error message.
    """
    try:
        extensions = get_extensions(
            session=session,
            course_id=extension_data.course_id,
            assignment_id=extension_data.assignment_id,
        )
        return extensions
    except RuntimeError as e:
        raise HTTPException(status_code=500, detail=str(e))


@app.post("/assignments/extensions/update")
def update_extension(
    update_extension_data: UpdateExtensionData,
    session: requests.Session = Depends(get_gs_connection_session),
):
    """
    Update the extension for a student on an assignment.

    Args:
        update_extension_data (UpdateExtensionData): Pydantic model containing the course_id, assignment_id, user_id,
            and optional release_date, due_date, and late_due_date.
        session (requests.Session, optional): The session object used for making HTTP requests.
            Defaults to the session instance provided by the get_gs_connection_session dependency.

    Returns:
        dict: A dictionary with a "message" key indicating if the extension was updated successfully.

    Raises:
        HTTPException: If the extension update fails, with a 400 Bad Request status code and the error message.
        HTTPException: If a ValueError is raised (e.g., invalid date order), with a 400 Bad Request status code and the error message.
        HTTPException: If any other exception occurs, with a 500 Internal Server Error status code and the error message.
    """
    try:
        success = update_student_extension(
            session=session,
            course_id=update_extension_data.course_id,
            assignment_id=update_extension_data.assignment_id,
            user_id=update_extension_data.user_id,
            release_date=update_extension_data.release_date,
            due_date=update_extension_data.due_date,
            late_due_date=update_extension_data.late_due_date,
        )
        if success:
            return {
                "message": "Extension updated successfully",
                "status_code": status.HTTP_200_OK,
            }
        else:
            raise HTTPException(status_code=400, detail="Failed to update extension")
    except ValueError as e:
        raise HTTPException(status_code=400, detail=str(e))
    except Exception as e:
        raise HTTPException(status_code=500, detail=str(e))


@app.post("/assignments/upload")
async def upload_assignment_files(
    assignment_upload: AssignmentUpload,
    files: List[UploadFile] = File(...),
    session: requests.Session = Depends(get_gs_connection_session),
):
    """
    Upload files for an assignment.

    Args:
        assignment_upload (AssignmentUpload): Pydantic model containing the course_id, assignment_id, and leaderboard_name.
        files (List[UploadFile]): List of files to be uploaded.
        session (requests.Session, optional): The session object used for making HTTP requests.
            Defaults to the session instance provided by the get_gs_connection_session dependency.

    Returns:
        dict: A dictionary containing the submission link for the uploaded files.

    Raises:
        HTTPException: If the upload fails, with a 400 Bad Request status code and the error message "Upload unsuccessful".
        HTTPException: If any other exception occurs, with a 500 Internal Server Error status code and the error message.
    """
    try:
        file_objects = [io.TextIOWrapper(file.file, encoding="utf-8") for file in files]
        submission_link = upload_assignment(
            session=session,
            course_id=assignment_upload.course_id,
            assignment_id=assignment_upload.assignment_id,
            *file_objects,
            leaderboard_name=assignment_upload.leaderboard_name,
        )
        if submission_link:
            return {"submission_link": submission_link}
        else:
            raise HTTPException(status_code=400, detail="Upload unsuccessful")
    except Exception as e:
        raise HTTPException(status_code=500, detail=str(e))<|MERGE_RESOLUTION|>--- conflicted
+++ resolved
@@ -1,20 +1,21 @@
+import io
+from fastapi import Depends, FastAPI, HTTPException, status, UploadFile, File
+from typing import Dict, List
+import requests
+import os
 import io
 from fastapi import Depends, FastAPI, HTTPException, status, UploadFile, File
 from typing import Dict, List
 import requests
 import os
 from gradescopeapi._config.config import (
-<<<<<<< HEAD
     AssignmentUpload,
     ExtensionData,
-=======
->>>>>>> b06cab18
     LoginRequestModel,
     CourseID,
     AssignmentID,
     StudentSubmission,
     AssignmentDates,
-<<<<<<< HEAD
     UpdateExtensionData
 )
 from gradescopeapi.classes.account import Account
@@ -22,32 +23,13 @@
 from gradescopeapi.classes.connection import GSConnection
 from gradescopeapi.classes.extensions import get_extensions, update_student_extension
 from gradescopeapi.classes.upload import upload_assignment
-=======
-    ExtensionData,
-    UpdateExtensionData,
-    AssignmentUpload,
-)
-from gradescopeapi._classes._connection import GSConnection
-from gradescopeapi._classes._account import Account
-from gradescopeapi._classes._assignments import Assignment, update_assignment_date
-from gradescopeapi._classes._extensions import (
-    get_extensions,
-    update_student_extension,
-)
-from gradescopeapi._classes._upload import upload_assignment
->>>>>>> b06cab18
 
 app = FastAPI()
 
 # Create instance of GSConnection, to be used where needed
 connection = GSConnection()
-<<<<<<< HEAD
-
-
-=======
-
-
->>>>>>> b06cab18
+
+
 def get_gs_connection():
     """
     Returns the GSConnection instance
@@ -59,13 +41,45 @@
             the user's Account object.
     """
     return connection
-<<<<<<< HEAD
-
-
-=======
-
-
->>>>>>> b06cab18
+
+
+def get_gs_connection_session():
+    """
+    Returns session of the the GSConnection instance
+
+    Returns:
+        connection.session (GSConnection.session): an instance of the GSConnection class' session object used to make HTTP requests
+    """
+    return connection.session
+
+
+def get_account():
+    """
+    Returns the user's Account object
+
+    Returns:
+        Account (Account): an instance of the Account class, containing
+            methods for interacting with the user's courses and assignments.
+    """
+    return Account(session=get_gs_connection_session)
+
+# Create instance of GSConnection, to be used where needed
+connection = GSConnection()
+
+
+def get_gs_connection():
+    """
+    Returns the GSConnection instance
+
+    Returns:
+        connection (GSConnection): an instance of the GSConnection class,
+            containing the session object used to make HTTP requests,
+            a boolean defining True/False if the user is logged in, and
+            the user's Account object.
+    """
+    return connection
+
+
 def get_gs_connection_session():
     """
     Returns session of the the GSConnection instance
@@ -98,6 +112,12 @@
     gs_connection: GSConnection = Depends(get_gs_connection),
 ):
     """Login to Gradescope, with correct credentials
+@app.post("/login", name="login")
+def login(
+    login_data: LoginRequestModel,
+    gs_connection: GSConnection = Depends(get_gs_connection),
+):
+    """Login to Gradescope, with correct credentials
 
     Args:
         username (str): email address of user attempting to log in
@@ -106,13 +126,8 @@
     Raises:
         HTTPException: If the request to login fails, with a 404 Unauthorized Error status code and the error message "Account not found".
     """
-<<<<<<< HEAD
     user_email = login_data.email
     password = login_data.password
-=======
-    user_email = os.getenv("USER_EMAIL")
-    password = os.getenv("PASSWORD")
->>>>>>> b06cab18
 
     try:
         connection.login(user_email, password)
@@ -127,6 +142,7 @@
 
     Args:
         account (Account): Account object containing the user's courses
+        account (Account): Account object containing the user's courses
 
     Returns:
         dict: dictionary of dictionaries
@@ -144,8 +160,24 @@
 @app.post("/course_users", response_model=List[str])
 def get_course_users(course_id: str, account: Account = Depends(get_account)):
     """Get all users for a course
-
-    Args:
+        dict: dictionary of dictionaries
+
+    Raises:
+        HTTPException: If the request to get courses fails, with a 500 Internal Server Error status code and the error message.
+    """
+    try:
+        course_list = account.get_courses()
+        return course_list
+    except RuntimeError as e:
+        raise HTTPException(status_code=500, detail=str(e))
+
+
+@app.post("/course_users", response_model=List[str])
+def get_course_users(course_id: str, account: Account = Depends(get_account)):
+    """Get all users for a course
+
+    Args:
+        course_id (str): ID of the course
         course_id (str): ID of the course
 
     Returns:
@@ -166,8 +198,26 @@
 @app.post("/assignments", response_model=List[Assignment])
 def get_assignments(course_id: CourseID, account: Account = Depends(get_account)):
     """Get all assignments for a course
-
-    Args:
+        list: list of user emails
+
+    Raises:
+        HTTPException: If the request to get course users fails, with a 500 Internal Server Error status code and the error message.
+    """
+    try:
+        course_users = account.get_course_users(course_id)
+        return course_users
+    except RuntimeError as e:
+        raise HTTPException(
+            status_code=500, detail=f"Failed to get course users. Error {e}"
+        )
+
+
+@app.post("/assignments", response_model=List[Assignment])
+def get_assignments(course_id: CourseID, account: Account = Depends(get_account)):
+    """Get all assignments for a course
+
+    Args:
+        course_id (str): ID of the course
         course_id (str): ID of the course
 
     Returns:
@@ -190,8 +240,28 @@
     assignment_id: AssignmentID, account: Account = Depends(get_account)
 ):
     """Get all assignment submissions for an assignment
-
-    Args:
+        list: list of Assignment objects
+
+    Raises:
+        HTTPException: If the request to get assignments fails, with a 500 Internal Server Error status code and the error message.
+    """
+    try:
+        assignment_list = account.get_assignments(course_id.course_id)
+        return assignment_list
+    except RuntimeError as e:
+        raise HTTPException(
+            status_code=500, detail=f"Failed to get assignments. Error: {e}"
+        )
+
+
+@app.post("/assignment_submissions", response_model=Dict[str, List[str]])
+def get_assignment_submissions(
+    assignment_id: AssignmentID, account: Account = Depends(get_account)
+):
+    """Get all assignment submissions for an assignment
+
+    Args:
+        assignment_id (AssignmentID): ID of the assignment
         assignment_id (AssignmentID): ID of the assignment
 
     Returns:
@@ -216,9 +286,31 @@
     student_submission: StudentSubmission, account: Account = Depends(get_account)
 ):
     """Get a student's assignment submission. ONLY FOR INSTRUCTORS.
+        dict: dictionary containing a list of student emails and their corresponding submission IDs
+
+    Raises:
+        HTTPException: If the request to get assignment submissions fails, with a 500 Internal Server Error status code and the error message.
+    """
+    try:
+        assignment_submissions = account.get_assignment_submissions(
+            assignment_id.course_id, assignment_id.assignment_id
+        )
+        return assignment_submissions
+    except RuntimeError as e:
+        raise HTTPException(
+            status_code=500, detail=f"Failed to get assignment submissions. Error: {e}"
+        )
+
+
+@app.post("/assignment_submission", response_model=List[str])
+def get_student_assignment_submission(
+    student_submission: StudentSubmission, account: Account = Depends(get_account)
+):
+    """Get a student's assignment submission. ONLY FOR INSTRUCTORS.
 
     Args:
         student_submission (StudentSubmission): ID of the assignment and student email
+        student_submission (StudentSubmission): ID of the assignment and student email
 
     Returns:
         list: list of file names for the student's submission
@@ -227,20 +319,12 @@
         HTTPException: If the request to get assignment submission fails, with a 500 Internal Server Error status code and the error message.
     """
     try:
-<<<<<<< HEAD
         student_submission = account.get_assignment_submission(
-=======
-        student_submissions = account.get_assignment_submission(
->>>>>>> b06cab18
             student_submission.student_email,
             student_submission.course_id,
             student_submission.assignment_id,
         )
-<<<<<<< HEAD
         return student_submission
-=======
-        return student_submissions
->>>>>>> b06cab18
     except RuntimeError as e:
         raise HTTPException(
             status_code=500, detail=f"Failed to get assignment submission. Error: {e}"
@@ -256,6 +340,9 @@
     Update the release and due dates for an assignment.
 
     Args:
+        assignment_dates (AssignmentDates): Pydantic model containing the course_id, assignment_id, release_date, due_date, and late_due_date.
+        session (requests.Session, optional): The session object used for making HTTP requests.
+            Defaults to the session instance provided by the get_session dependency.
         assignment_dates (AssignmentDates): Pydantic model containing the course_id, assignment_id, release_date, due_date, and late_due_date.
         session (requests.Session, optional): The session object used for making HTTP requests.
             Defaults to the session instance provided by the get_session dependency.
@@ -377,6 +464,10 @@
         files (List[UploadFile]): List of files to be uploaded.
         session (requests.Session, optional): The session object used for making HTTP requests.
             Defaults to the session instance provided by the get_gs_connection_session dependency.
+        assignment_upload (AssignmentUpload): Pydantic model containing the course_id, assignment_id, and leaderboard_name.
+        files (List[UploadFile]): List of files to be uploaded.
+        session (requests.Session, optional): The session object used for making HTTP requests.
+            Defaults to the session instance provided by the get_gs_connection_session dependency.
 
     Returns:
         dict: A dictionary containing the submission link for the uploaded files.
@@ -399,4 +490,25 @@
         else:
             raise HTTPException(status_code=400, detail="Upload unsuccessful")
     except Exception as e:
+        raise HTTPException(status_code=500, detail=str(e))
+        dict: A dictionary containing the submission link for the uploaded files.
+
+    Raises:
+        HTTPException: If the upload fails, with a 400 Bad Request status code and the error message "Upload unsuccessful".
+        HTTPException: If any other exception occurs, with a 500 Internal Server Error status code and the error message.
+    """
+    try:
+        file_objects = [io.TextIOWrapper(file.file, encoding="utf-8") for file in files]
+        submission_link = upload_assignment(
+            session=session,
+            course_id=assignment_upload.course_id,
+            assignment_id=assignment_upload.assignment_id,
+            *file_objects,
+            leaderboard_name=assignment_upload.leaderboard_name,
+        )
+        if submission_link:
+            return {"submission_link": submission_link}
+        else:
+            raise HTTPException(status_code=400, detail="Upload unsuccessful")
+    except Exception as e:
         raise HTTPException(status_code=500, detail=str(e))